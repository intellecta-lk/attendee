import hashlib
import json
import math
import os
import random
import secrets
import string

from concurrency.exceptions import RecordModifiedError
from concurrency.fields import IntegerVersionField
from cryptography.fernet import Fernet, InvalidToken
from django.conf import settings
from django.core.exceptions import ValidationError
from django.db import models, transaction
from django.db.models import Q
from django.db.utils import IntegrityError
from django.utils import timezone
from django.utils.crypto import get_random_string

from accounts.models import Organization
from bots.webhook_utils import trigger_webhook

# Create your models here.


class Project(models.Model):
    name = models.CharField(max_length=255)
    organization = models.ForeignKey(Organization, on_delete=models.PROTECT, related_name="projects")

    OBJECT_ID_PREFIX = "proj_"
    object_id = models.CharField(max_length=32, unique=True, editable=False)

    created_at = models.DateTimeField(auto_now_add=True)
    updated_at = models.DateTimeField(auto_now=True)

    def save(self, *args, **kwargs):
        if not self.object_id:
            # Generate a random 16-character string
            random_string = "".join(random.choices(string.ascii_letters + string.digits, k=16))
            self.object_id = f"{self.OBJECT_ID_PREFIX}{random_string}"
        super().save(*args, **kwargs)

    def __str__(self):
        return self.name


class ApiKey(models.Model):
    name = models.CharField(max_length=255)
    project = models.ForeignKey(Project, on_delete=models.CASCADE, related_name="api_keys")

    OBJECT_ID_PREFIX = "key_"
    object_id = models.CharField(max_length=32, unique=True, editable=False)

    def save(self, *args, **kwargs):
        if not self.object_id:
            # Generate a random 16-character string
            random_string = "".join(random.choices(string.ascii_letters + string.digits, k=16))
            self.object_id = f"{self.OBJECT_ID_PREFIX}{random_string}"
        super().save(*args, **kwargs)

    key_hash = models.CharField(max_length=64, unique=True)  # SHA-256 hash is 64 chars
    disabled_at = models.DateTimeField(null=True, blank=True)
    created_at = models.DateTimeField(auto_now_add=True)
    updated_at = models.DateTimeField(auto_now=True)

    @classmethod
    def create(cls, project, name):
        # Generate a random API key (you might want to adjust the length)
        api_key = get_random_string(length=32)
        # Create hash of the API key
        key_hash = hashlib.sha256(api_key.encode()).hexdigest()

        instance = cls(project=project, name=name, key_hash=key_hash)
        instance.save()

        # Return both the instance and the plain text key
        # The plain text key will only be available during creation
        return instance, api_key

    def __str__(self):
        return f"{self.name} ({self.project.name})"


class MeetingTypes(models.TextChoices):
    ZOOM = "zoom"
    GOOGLE_MEET = "google_meet"
    TEAMS = "teams"


class BotStates(models.IntegerChoices):
    READY = 1, "Ready"
    JOINING = 2, "Joining"
    JOINED_NOT_RECORDING = 3, "Joined - Not Recording"
    JOINED_RECORDING = 4, "Joined - Recording"
    LEAVING = 5, "Leaving"
    POST_PROCESSING = 6, "Post Processing"
    FATAL_ERROR = 7, "Fatal Error"
    WAITING_ROOM = 8, "Waiting Room"
    ENDED = 9, "Ended"
    DATA_DELETED = 10, "Data Deleted"
    SCHEDULED = 11, "Scheduled"
    STAGED = 12, "Staged"
    JOINED_RECORDING_PAUSED = 13, "Joined - Recording Paused"

    @classmethod
    def state_to_api_code(cls, value):
        """Returns the API code for a given state value"""
        mapping = {
            cls.READY: "ready",
            cls.JOINING: "joining",
            cls.JOINED_NOT_RECORDING: "joined_not_recording",
            cls.JOINED_RECORDING: "joined_recording",
            cls.LEAVING: "leaving",
            cls.POST_PROCESSING: "post_processing",
            cls.FATAL_ERROR: "fatal_error",
            cls.WAITING_ROOM: "waiting_room",
            cls.ENDED: "ended",
            cls.DATA_DELETED: "data_deleted",
            cls.SCHEDULED: "scheduled",
            cls.STAGED: "staged",
            cls.JOINED_RECORDING_PAUSED: "joined_recording_paused",
        }
        return mapping.get(value)


class RecordingFormats(models.TextChoices):
    MP4 = "mp4"
    WEBM = "webm"
    MP3 = "mp3"


class RecordingViews(models.TextChoices):
    SPEAKER_VIEW = "speaker_view"
    GALLERY_VIEW = "gallery_view"


class Bot(models.Model):
    OBJECT_ID_PREFIX = "bot_"

    object_id = models.CharField(max_length=32, unique=True, editable=False)

    project = models.ForeignKey(Project, on_delete=models.PROTECT, related_name="bots")

    name = models.CharField(max_length=255, default="My bot")
    meeting_url = models.CharField(max_length=511)
    meeting_uuid = models.CharField(max_length=511, null=True, blank=True)

    created_at = models.DateTimeField(auto_now_add=True)
    updated_at = models.DateTimeField(auto_now=True)
    version = IntegerVersionField()

    state = models.IntegerField(choices=BotStates.choices, default=BotStates.READY, null=False)

    settings = models.JSONField(null=False, default=dict)
    metadata = models.JSONField(null=True, blank=True)

    first_heartbeat_timestamp = models.IntegerField(null=True, blank=True)
    last_heartbeat_timestamp = models.IntegerField(null=True, blank=True)

    join_at = models.DateTimeField(null=True, blank=True, help_text="The time the bot should join the meeting")

    def delete_data(self):
        # Check if bot is in a state where the data deleted event can be created
        if not BotEventManager.event_can_be_created_for_state(BotEventTypes.DATA_DELETED, self.state):
            raise ValueError("Bot is not in a state where the data deleted event can be created")

        with transaction.atomic():
            # Delete all debug screenshots from bot events
            BotDebugScreenshot.objects.filter(bot_event__bot=self).delete()

            # Delete all utterances and recording files for each recording
            for recording in self.recordings.all():
                # Delete all utterances first
                recording.utterances.all().delete()

                # Delete the actual recording file if it exists
                if recording.file and recording.file.name:
                    recording.file.delete()

            # Delete all participants
            self.participants.all().delete()

            # Delete all chat messages
            self.chat_messages.all().delete()

            BotEventManager.create_event(bot=self, event_type=BotEventTypes.DATA_DELETED)

    def set_heartbeat(self):
        retry_count = 0
        max_retries = 10
        while retry_count < max_retries:
            try:
                self.refresh_from_db()
                current_timestamp = int(timezone.now().timestamp())
                if self.first_heartbeat_timestamp is None:
                    self.first_heartbeat_timestamp = current_timestamp
                self.last_heartbeat_timestamp = current_timestamp
                self.save()
                return
            except RecordModifiedError:
                retry_count += 1
                if retry_count >= max_retries:
                    raise
                continue

    def bot_duration_seconds(self) -> int:
        if self.first_heartbeat_timestamp is None or self.last_heartbeat_timestamp is None:
            return 0
        if self.last_heartbeat_timestamp < self.first_heartbeat_timestamp:
            return 0
        seconds_active = self.last_heartbeat_timestamp - self.first_heartbeat_timestamp
        # If first and last heartbeat are the same, we don't know the exact time the bot was active
        # So we'll assume it ran for 30 seconds
        if self.last_heartbeat_timestamp == self.first_heartbeat_timestamp:
            seconds_active = 30
        return seconds_active

    def centicredits_consumed(self) -> int:
        if self.first_heartbeat_timestamp is None or self.last_heartbeat_timestamp is None:
            return 0
        if self.last_heartbeat_timestamp < self.first_heartbeat_timestamp:
            return 0
        seconds_active = self.last_heartbeat_timestamp - self.first_heartbeat_timestamp
        # If first and last heartbeat are the same, we don't know the exact time the bot was active
        # and that will make a difference to the charge. So we'll assume it ran for 30 seconds
        if self.last_heartbeat_timestamp == self.first_heartbeat_timestamp:
            seconds_active = 30
        hours_active = seconds_active / 3600
        # The rate is 1 credit per hour
        centicredits_active = hours_active * 100
        return math.ceil(centicredits_active)

    def cpu_request(self):
        from bots.utils import meeting_type_from_url

        bot_meeting_type = meeting_type_from_url(self.meeting_url)
        meeting_type_env_var_substring = {
            MeetingTypes.GOOGLE_MEET: "GOOGLE_MEET",
            MeetingTypes.TEAMS: "TEAMS",
            MeetingTypes.ZOOM: "ZOOM",
        }.get(bot_meeting_type, "UNKNOWN")

        recording_mode_env_var_substring = {
            RecordingTypes.AUDIO_AND_VIDEO: "AUDIO_AND_VIDEO",
            RecordingTypes.AUDIO_ONLY: "AUDIO_ONLY",
        }.get(self.recording_type(), "UNKNOWN")

        env_var_name = f"{meeting_type_env_var_substring}_{recording_mode_env_var_substring}_BOT_CPU_REQUEST"

        default_cpu_request = os.getenv("BOT_CPU_REQUEST", "4") or "4"
        value_from_env_var = os.getenv(env_var_name, default_cpu_request)
        if not value_from_env_var:
            return default_cpu_request
        return value_from_env_var

    def openai_transcription_prompt(self):
        return self.settings.get("transcription_settings", {}).get("openai", {}).get("prompt", None)

    def openai_transcription_model(self):
        return self.settings.get("transcription_settings", {}).get("openai", {}).get("model", "gpt-4o-transcribe")

    def openai_transcription_language(self):
        return self.settings.get("transcription_settings", {}).get("openai", {}).get("language", None)

    def gladia_code_switching_languages(self):
        return self.settings.get("transcription_settings", {}).get("gladia", {}).get("code_switching_languages", None)

    def gladia_enable_code_switching(self):
        return self.settings.get("transcription_settings", {}).get("gladia", {}).get("enable_code_switching", False)

    def assembly_ai_language_code(self):
        return self.settings.get("transcription_settings", {}).get("assembly_ai", {}).get("language_code", None)

    def assembly_ai_language_detection(self):
        return self.settings.get("transcription_settings", {}).get("assembly_ai", {}).get("language_detection", False)

    def assemblyai_keyterms_prompt(self):
        return self.settings.get("transcription_settings", {}).get("assembly_ai", {}).get("keyterms_prompt", None)

    def assemblyai_speech_model(self):
        return self.settings.get("transcription_settings", {}).get("assembly_ai", {}).get("speech_model", None)

    def sarvam_language_code(self):
        return self.settings.get("transcription_settings", {}).get("sarvam", {}).get("language_code", None)

    def sarvam_model(self):
        return self.settings.get("transcription_settings", {}).get("sarvam", {}).get("model", None)

    def deepgram_language(self):
        return self.settings.get("transcription_settings", {}).get("deepgram", {}).get("language", None)

    def deepgram_detect_language(self):
        return self.settings.get("transcription_settings", {}).get("deepgram", {}).get("detect_language", None)

    def deepgram_callback(self):
        return self.settings.get("transcription_settings", {}).get("deepgram", {}).get("callback", None)

    def deepgram_keyterms(self):
        return self.settings.get("transcription_settings", {}).get("deepgram", {}).get("keyterms", None)

    def deepgram_keywords(self):
        return self.settings.get("transcription_settings", {}).get("deepgram", {}).get("keywords", None)

    def deepgram_use_streaming(self):
        return self.deepgram_callback() is not None

    def deepgram_model(self):
        model_from_settings = self.settings.get("transcription_settings", {}).get("deepgram", {}).get("model", None)
        if model_from_settings:
            return model_from_settings

        # nova-3 does not have multilingual support yet, so we need to use nova-2 if we're transcribing with a non-default language
        if (self.deepgram_language() != "en" and self.deepgram_language()) or self.deepgram_detect_language():
            deepgram_model = "nova-2"
        else:
            deepgram_model = "nova-3"

        # Special case: we can use nova-3 for language=multi
        if self.deepgram_language() == "multi":
            deepgram_model = "nova-3"

        return deepgram_model

    def google_meet_closed_captions_language(self):
        return self.settings.get("transcription_settings", {}).get("meeting_closed_captions", {}).get("google_meet_language", None)

    def teams_closed_captions_language(self):
        return self.settings.get("transcription_settings", {}).get("meeting_closed_captions", {}).get("teams_language", None)

    def rtmp_destination_url(self):
        rtmp_settings = self.settings.get("rtmp_settings")
        if not rtmp_settings:
            return None

        destination_url = rtmp_settings.get("destination_url", "").rstrip("/")
        stream_key = rtmp_settings.get("stream_key", "")

        if not destination_url:
            return None

        return f"{destination_url}/{stream_key}"

    def recording_format(self):
        recording_settings = self.settings.get("recording_settings", {})
        if recording_settings is None:
            recording_settings = {}
        return recording_settings.get("format", RecordingFormats.MP4)

    def recording_type(self):
        # Recording type is derived from the recording format
        recording_format = self.recording_format()
        if recording_format == RecordingFormats.MP4 or recording_format == RecordingFormats.WEBM:
            return RecordingTypes.AUDIO_AND_VIDEO
        elif recording_format == RecordingFormats.MP3:
            return RecordingTypes.AUDIO_ONLY
        else:
            raise ValueError(f"Invalid recording format: {recording_format}")

    def recording_dimensions(self):
        recording_settings = self.settings.get("recording_settings", {})
        if recording_settings is None:
            recording_settings = {}
        resolution_value = recording_settings.get("resolution", RecordingResolutions.HD_1080P)
        return RecordingResolutions.get_dimensions(resolution_value)

    def recording_view(self):
        recording_settings = self.settings.get("recording_settings", {})
        if recording_settings is None:
            recording_settings = {}
        return recording_settings.get("view", RecordingViews.SPEAKER_VIEW)

    def create_debug_recording(self):
        from bots.utils import meeting_type_from_url

        # Temporarily enabling this for all google meet meetings
        bot_meeting_type = meeting_type_from_url(self.meeting_url)
        if (bot_meeting_type == MeetingTypes.GOOGLE_MEET or bot_meeting_type == MeetingTypes.TEAMS) and not self.recording_type() == RecordingTypes.AUDIO_ONLY:
            return True

        debug_settings = self.settings.get("debug_settings", {})
        if debug_settings is None:
            debug_settings = {}
        return debug_settings.get("create_debug_recording", False)

    def last_bot_event(self):
        return self.bot_events.order_by("-created_at").first()

    def save(self, *args, **kwargs):
        if not self.object_id:
            # Generate a random 16-character string
            random_string = "".join(random.choices(string.ascii_letters + string.digits, k=16))
            self.object_id = f"{self.OBJECT_ID_PREFIX}{random_string}"
        super().save(*args, **kwargs)

    def __str__(self):
        return f"{self.object_id} - {self.project.name} in {self.meeting_url}"

    def k8s_pod_name(self):
        return f"bot-pod-{self.id}-{self.object_id}".lower().replace("_", "-")

    def automatic_leave_settings(self):
        return self.settings.get("automatic_leave_settings", {})

    class Meta:
        # We'll have to do a periodic query to find bots that have a join_at that is within 5 minutes of now.
        # The partial index will exclude bots without a join_at which should speed up the query and reduce the space used by the index.
        indexes = [
            models.Index(fields=["join_at"], name="bot_join_at_idx", condition=models.Q(join_at__isnull=False)),
        ]


class CreditTransaction(models.Model):
    organization = models.ForeignKey(Organization, on_delete=models.PROTECT, null=False, related_name="credit_transactions")
    created_at = models.DateTimeField(auto_now_add=True)
    centicredits_before = models.IntegerField(null=False)
    centicredits_after = models.IntegerField(null=False)
    centicredits_delta = models.IntegerField(null=False)
    parent_transaction = models.ForeignKey("self", on_delete=models.PROTECT, null=True, related_name="child_transactions")
    bot = models.ForeignKey(Bot, on_delete=models.PROTECT, null=True, related_name="credit_transactions")
    stripe_payment_intent_id = models.CharField(max_length=255, null=True, blank=True)
    description = models.TextField(null=True, blank=True)

    class Meta:
        constraints = [
            models.UniqueConstraint(fields=["parent_transaction"], name="unique_child_transaction", condition=models.Q(parent_transaction__isnull=False)),
            models.UniqueConstraint(fields=["organization"], name="unique_root_transaction", condition=models.Q(parent_transaction__isnull=True)),
            models.UniqueConstraint(fields=["bot"], name="unique_bot_transaction", condition=models.Q(bot__isnull=False)),
            models.UniqueConstraint(fields=["stripe_payment_intent_id"], name="unique_stripe_payment_intent_id", condition=models.Q(stripe_payment_intent_id__isnull=False)),
        ]

    def __str__(self):
        return f"{self.organization.name} - {self.centicredits_delta}"

    def credits_delta(self):
        return self.centicredits_delta / 100

    def credits_after(self):
        return self.centicredits_after / 100

    def credits_before(self):
        return self.centicredits_before / 100


class CreditTransactionManager:
    @classmethod
    def create_transaction(cls, organization: Organization, centicredits_delta: int, bot: Bot = None, stripe_payment_intent_id: str = None, description: str = None) -> CreditTransaction:
        """
        Creates a credit transaction for an organization. If no root transaction exists,
        creates one first. Otherwise creates a child transaction.

        Args:
            organization: The Organization instance
            centicredits_delta: The change in credits (positive for additions, negative for deductions)

        Returns:
            CreditTransaction instance

        Raises:
            RuntimeError: If max retries exceeded
        """
        max_retries = 10
        retry_count = 0

        while retry_count < max_retries:
            try:
                with transaction.atomic():
                    # Refresh org state from DB
                    organization.refresh_from_db()

                    # Calculate new credit balance
                    new_balance = organization.centicredits + centicredits_delta

                    # Find the leaf transaction (one with no child transactions)
                    leaf_transaction = CreditTransaction.objects.filter(organization=organization, child_transactions__isnull=True).first()

                    credit_transaction = CreditTransaction.objects.create(
                        organization=organization,
                        centicredits_before=organization.centicredits,
                        centicredits_after=new_balance,
                        centicredits_delta=centicredits_delta,
                        parent_transaction=leaf_transaction,
                        bot=bot,
                        stripe_payment_intent_id=stripe_payment_intent_id,
                        description=description,
                    )

                    # Update organization's credit balance
                    organization.centicredits = new_balance
                    organization.save()

                    return credit_transaction

            except IntegrityError:
                retry_count += 1
                if retry_count >= max_retries:
                    raise RuntimeError("Max retries exceeded while attempting to create credit transaction")
                continue


class BotEventTypes(models.IntegerChoices):
    BOT_PUT_IN_WAITING_ROOM = 1, "Bot Put in Waiting Room"
    BOT_JOINED_MEETING = 2, "Bot Joined Meeting"
    BOT_RECORDING_PERMISSION_GRANTED = 3, "Bot Recording Permission Granted"
    MEETING_ENDED = 4, "Meeting Ended"
    BOT_LEFT_MEETING = 5, "Bot Left Meeting"
    JOIN_REQUESTED = 6, "Bot requested to join meeting"
    FATAL_ERROR = 7, "Bot Encountered Fatal error"
    LEAVE_REQUESTED = 8, "Bot requested to leave meeting"
    COULD_NOT_JOIN = 9, "Bot could not join meeting"
    POST_PROCESSING_COMPLETED = 10, "Post Processing Completed"
    DATA_DELETED = 11, "Data Deleted"
    STAGED = 12, "Bot staged"
    RECORDING_PAUSED = 13, "Recording Paused"
    RECORDING_RESUMED = 14, "Recording Resumed"

    @classmethod
    def type_to_api_code(cls, value):
        """Returns the API code for a given type value"""
        mapping = {
            cls.BOT_PUT_IN_WAITING_ROOM: "put_in_waiting_room",
            cls.BOT_JOINED_MEETING: "joined_meeting",
            cls.BOT_RECORDING_PERMISSION_GRANTED: "recording_permission_granted",
            cls.MEETING_ENDED: "meeting_ended",
            cls.BOT_LEFT_MEETING: "left_meeting",
            cls.JOIN_REQUESTED: "join_requested",
            cls.FATAL_ERROR: "fatal_error",
            cls.LEAVE_REQUESTED: "leave_requested",
            cls.COULD_NOT_JOIN: "could_not_join_meeting",
            cls.POST_PROCESSING_COMPLETED: "post_processing_completed",
            cls.DATA_DELETED: "data_deleted",
            cls.STAGED: "staged",
            cls.RECORDING_PAUSED: "recording_paused",
            cls.RECORDING_RESUMED: "recording_resumed",
        }
        return mapping.get(value)


class BotEventSubTypes(models.IntegerChoices):
    COULD_NOT_JOIN_MEETING_NOT_STARTED_WAITING_FOR_HOST = (
        1,
        "Bot could not join meeting - Meeting Not Started - Waiting for Host",
    )
    FATAL_ERROR_PROCESS_TERMINATED = 2, "Fatal error - Process Terminated"
    COULD_NOT_JOIN_MEETING_ZOOM_AUTHORIZATION_FAILED = (
        3,
        "Bot could not join meeting - Zoom Authorization Failed",
    )
    COULD_NOT_JOIN_MEETING_ZOOM_MEETING_STATUS_FAILED = (
        4,
        "Bot could not join meeting - Zoom Meeting Status Failed",
    )
    COULD_NOT_JOIN_MEETING_UNPUBLISHED_ZOOM_APP = (
        5,
        "Bot could not join meeting - Unpublished Zoom Apps cannot join external meetings. See https://developers.zoom.us/blog/prepare-meeting-sdk-app-for-review",
    )
    FATAL_ERROR_RTMP_CONNECTION_FAILED = 6, "Fatal error - RTMP Connection Failed"
    COULD_NOT_JOIN_MEETING_ZOOM_SDK_INTERNAL_ERROR = (
        7,
        "Bot could not join meeting - Zoom SDK Internal Error",
    )
    FATAL_ERROR_UI_ELEMENT_NOT_FOUND = 8, "Fatal error - UI Element Not Found"
    COULD_NOT_JOIN_MEETING_REQUEST_TO_JOIN_DENIED = (
        9,
        "Bot could not join meeting - Request to join denied",
    )
    LEAVE_REQUESTED_USER_REQUESTED = 10, "Leave requested - User requested"
    LEAVE_REQUESTED_AUTO_LEAVE_SILENCE = 11, "Leave requested - Auto leave silence"
    LEAVE_REQUESTED_AUTO_LEAVE_ONLY_PARTICIPANT_IN_MEETING = 12, "Leave requested - Auto leave only participant in meeting"
    FATAL_ERROR_HEARTBEAT_TIMEOUT = 13, "Fatal error - Heartbeat timeout"
    COULD_NOT_JOIN_MEETING_MEETING_NOT_FOUND = 14, "Bot could not join meeting - Meeting not found"
    FATAL_ERROR_BOT_NOT_LAUNCHED = 15, "Fatal error - Bot not launched"
    COULD_NOT_JOIN_MEETING_WAITING_ROOM_TIMEOUT_EXCEEDED = (
        16,
        "Bot could not join meeting - Waiting room timeout exceeded",
    )
    LEAVE_REQUESTED_AUTO_LEAVE_MAX_UPTIME_EXCEEDED = 17, "Leave requested - Auto leave max uptime exceeded"

    @classmethod
    def sub_type_to_api_code(cls, value):
        """Returns the API code for a given sub type value"""
        mapping = {
            cls.COULD_NOT_JOIN_MEETING_NOT_STARTED_WAITING_FOR_HOST: "meeting_not_started_waiting_for_host",
            cls.FATAL_ERROR_PROCESS_TERMINATED: "process_terminated",
            cls.COULD_NOT_JOIN_MEETING_ZOOM_AUTHORIZATION_FAILED: "zoom_authorization_failed",
            cls.COULD_NOT_JOIN_MEETING_ZOOM_MEETING_STATUS_FAILED: "zoom_meeting_status_failed",
            cls.COULD_NOT_JOIN_MEETING_UNPUBLISHED_ZOOM_APP: "unpublished_zoom_app",
            cls.FATAL_ERROR_RTMP_CONNECTION_FAILED: "rtmp_connection_failed",
            cls.COULD_NOT_JOIN_MEETING_ZOOM_SDK_INTERNAL_ERROR: "zoom_sdk_internal_error",
            cls.FATAL_ERROR_UI_ELEMENT_NOT_FOUND: "ui_element_not_found",
            cls.COULD_NOT_JOIN_MEETING_REQUEST_TO_JOIN_DENIED: "request_to_join_denied",
            cls.LEAVE_REQUESTED_USER_REQUESTED: "user_requested",
            cls.LEAVE_REQUESTED_AUTO_LEAVE_SILENCE: "auto_leave_silence",
            cls.LEAVE_REQUESTED_AUTO_LEAVE_ONLY_PARTICIPANT_IN_MEETING: "auto_leave_only_participant_in_meeting",
            cls.FATAL_ERROR_HEARTBEAT_TIMEOUT: "heartbeat_timeout",
            cls.COULD_NOT_JOIN_MEETING_MEETING_NOT_FOUND: "meeting_not_found",
            cls.FATAL_ERROR_BOT_NOT_LAUNCHED: "bot_not_launched",
            cls.COULD_NOT_JOIN_MEETING_WAITING_ROOM_TIMEOUT_EXCEEDED: "waiting_room_timeout_exceeded",
            cls.LEAVE_REQUESTED_AUTO_LEAVE_MAX_UPTIME_EXCEEDED: "auto_leave_max_uptime_exceeded",
        }
        return mapping.get(value)


class BotEvent(models.Model):
    bot = models.ForeignKey(Bot, on_delete=models.CASCADE, related_name="bot_events")

    created_at = models.DateTimeField(auto_now_add=True)

    old_state = models.IntegerField(choices=BotStates.choices)
    new_state = models.IntegerField(choices=BotStates.choices)

    event_type = models.IntegerField(choices=BotEventTypes.choices)  # What happened
    event_sub_type = models.IntegerField(choices=BotEventSubTypes.choices, null=True)  # Why it happened
    metadata = models.JSONField(null=False, default=dict)
    requested_bot_action_taken_at = models.DateTimeField(null=True, blank=True)  # For when a bot action is requested, this is the time it was taken
    version = IntegerVersionField()

    def __str__(self):
        old_state_str = BotStates(self.old_state).label
        new_state_str = BotStates(self.new_state).label

        # Base string with event type
        base_str = f"{self.bot.object_id} - [{BotEventTypes(self.event_type).label}"

        # Add event sub type if it exists
        if self.event_sub_type is not None:
            base_str += f" - {BotEventSubTypes(self.event_sub_type).label}"

        # Add state transition
        base_str += f"] - {old_state_str} -> {new_state_str}"

        return base_str

    class Meta:
        ordering = ["created_at"]
        constraints = [
            models.CheckConstraint(
                check=(
                    # For FATAL_ERROR event type, must have one of the valid event subtypes
                    (Q(event_type=BotEventTypes.FATAL_ERROR) & (Q(event_sub_type=BotEventSubTypes.FATAL_ERROR_PROCESS_TERMINATED) | Q(event_sub_type=BotEventSubTypes.FATAL_ERROR_RTMP_CONNECTION_FAILED) | Q(event_sub_type=BotEventSubTypes.FATAL_ERROR_UI_ELEMENT_NOT_FOUND) | Q(event_sub_type=BotEventSubTypes.FATAL_ERROR_HEARTBEAT_TIMEOUT) | Q(event_sub_type=BotEventSubTypes.FATAL_ERROR_BOT_NOT_LAUNCHED)))
                    |
                    # For COULD_NOT_JOIN event type, must have one of the valid event subtypes
                    (Q(event_type=BotEventTypes.COULD_NOT_JOIN) & (Q(event_sub_type=BotEventSubTypes.COULD_NOT_JOIN_MEETING_NOT_STARTED_WAITING_FOR_HOST) | Q(event_sub_type=BotEventSubTypes.COULD_NOT_JOIN_MEETING_WAITING_ROOM_TIMEOUT_EXCEEDED) | Q(event_sub_type=BotEventSubTypes.COULD_NOT_JOIN_MEETING_ZOOM_AUTHORIZATION_FAILED) | Q(event_sub_type=BotEventSubTypes.COULD_NOT_JOIN_MEETING_ZOOM_MEETING_STATUS_FAILED) | Q(event_sub_type=BotEventSubTypes.COULD_NOT_JOIN_MEETING_UNPUBLISHED_ZOOM_APP) | Q(event_sub_type=BotEventSubTypes.COULD_NOT_JOIN_MEETING_ZOOM_SDK_INTERNAL_ERROR) | Q(event_sub_type=BotEventSubTypes.COULD_NOT_JOIN_MEETING_REQUEST_TO_JOIN_DENIED) | Q(event_sub_type=BotEventSubTypes.COULD_NOT_JOIN_MEETING_MEETING_NOT_FOUND)))
                    |
                    # For LEAVE_REQUESTED event type, must have one of the valid event subtypes or be null (for backwards compatibility, this will eventually be removed)
                    (Q(event_type=BotEventTypes.LEAVE_REQUESTED) & (Q(event_sub_type=BotEventSubTypes.LEAVE_REQUESTED_USER_REQUESTED) | Q(event_sub_type=BotEventSubTypes.LEAVE_REQUESTED_AUTO_LEAVE_SILENCE) | Q(event_sub_type=BotEventSubTypes.LEAVE_REQUESTED_AUTO_LEAVE_ONLY_PARTICIPANT_IN_MEETING) | Q(event_sub_type=BotEventSubTypes.LEAVE_REQUESTED_AUTO_LEAVE_MAX_UPTIME_EXCEEDED) | Q(event_sub_type__isnull=True)))
                    |
                    # For all other events, event_sub_type must be null
                    (~Q(event_type=BotEventTypes.FATAL_ERROR) & ~Q(event_type=BotEventTypes.COULD_NOT_JOIN) & ~Q(event_type=BotEventTypes.LEAVE_REQUESTED) & Q(event_sub_type__isnull=True))
                ),
                name="valid_event_type_event_sub_type_combinations",
            )
        ]


class BotEventManager:
    POST_MEETING_STATES = [BotStates.FATAL_ERROR, BotStates.ENDED, BotStates.DATA_DELETED]

    # Define valid state transitions for each event type
    VALID_TRANSITIONS = {
        BotEventTypes.JOIN_REQUESTED: {
            "from": [BotStates.READY, BotStates.STAGED],
            "to": BotStates.JOINING,
        },
        BotEventTypes.STAGED: {
            "from": BotStates.SCHEDULED,
            "to": BotStates.STAGED,
        },
        BotEventTypes.COULD_NOT_JOIN: {
            "from": [BotStates.JOINING, BotStates.WAITING_ROOM],
            "to": BotStates.FATAL_ERROR,
        },
        BotEventTypes.FATAL_ERROR: {
            "from": [
                BotStates.JOINING,
                BotStates.JOINED_RECORDING_PAUSED,
                BotStates.JOINED_RECORDING,
                BotStates.JOINED_NOT_RECORDING,
                BotStates.WAITING_ROOM,
                BotStates.LEAVING,
                BotStates.POST_PROCESSING,
                BotStates.STAGED,
                BotStates.SCHEDULED,
            ],
            "to": BotStates.FATAL_ERROR,
        },
        BotEventTypes.BOT_PUT_IN_WAITING_ROOM: {
            "from": BotStates.JOINING,
            "to": BotStates.WAITING_ROOM,
        },
        BotEventTypes.BOT_JOINED_MEETING: {
            "from": [BotStates.WAITING_ROOM, BotStates.JOINING],
            "to": BotStates.JOINED_NOT_RECORDING,
        },
        BotEventTypes.BOT_RECORDING_PERMISSION_GRANTED: {
            "from": BotStates.JOINED_NOT_RECORDING,
            "to": BotStates.JOINED_RECORDING,
        },
        BotEventTypes.MEETING_ENDED: {
            "from": [
                BotStates.JOINED_RECORDING_PAUSED,
                BotStates.JOINED_RECORDING,
                BotStates.JOINED_NOT_RECORDING,
                BotStates.WAITING_ROOM,
                BotStates.JOINING,
                BotStates.LEAVING,
            ],
            "to": BotStates.POST_PROCESSING,
        },
        BotEventTypes.LEAVE_REQUESTED: {
            "from": [
                BotStates.JOINED_RECORDING_PAUSED,
                BotStates.JOINED_RECORDING,
                BotStates.JOINED_NOT_RECORDING,
                BotStates.WAITING_ROOM,
                BotStates.JOINING,
            ],
            "to": BotStates.LEAVING,
        },
        BotEventTypes.BOT_LEFT_MEETING: {
            "from": BotStates.LEAVING,
            "to": BotStates.POST_PROCESSING,
        },
        BotEventTypes.POST_PROCESSING_COMPLETED: {
            "from": BotStates.POST_PROCESSING,
            "to": BotStates.ENDED,
        },
        BotEventTypes.DATA_DELETED: {
            "from": [BotStates.FATAL_ERROR, BotStates.ENDED],
            "to": BotStates.DATA_DELETED,
        },
        BotEventTypes.RECORDING_PAUSED: {
            "from": BotStates.JOINED_RECORDING,
            "to": BotStates.JOINED_RECORDING_PAUSED,
        },
        BotEventTypes.RECORDING_RESUMED: {
            "from": BotStates.JOINED_RECORDING_PAUSED,
            "to": BotStates.JOINED_RECORDING,
        },
    }

    @classmethod
    def event_can_be_created_for_state(cls, event_type: BotEventTypes, state: BotStates):
        return state in cls.VALID_TRANSITIONS[event_type]["from"]

    @classmethod
    def set_requested_bot_action_taken_at(cls, bot: Bot):
        event_type = {
            BotStates.JOINING: BotEventTypes.JOIN_REQUESTED,
            BotStates.LEAVING: BotEventTypes.LEAVE_REQUESTED,
        }.get(bot.state)

        if event_type is None:
            raise ValueError(f"Bot {bot.object_id} is in state {bot.state}. This is not a valid state to initiate a bot request.")

        last_bot_event = bot.last_bot_event()

        if last_bot_event is None:
            raise ValueError(f"Bot {bot.object_id} has no bot events. This is not a valid state to initiate a bot request.")

        if last_bot_event.event_type != event_type:
            raise ValueError(f"Bot {bot.object_id} has unexpected event type {last_bot_event.event_type}. We expected {event_type} since it's in state {bot.state}")

        if last_bot_event.requested_bot_action_taken_at is not None:
            raise ValueError(f"Bot {bot.object_id} has already initiated this bot request")

        last_bot_event.requested_bot_action_taken_at = timezone.now()
        last_bot_event.save()

    @classmethod
    def is_state_that_can_play_media(cls, state: int):
        return state == BotStates.JOINED_RECORDING or state == BotStates.JOINED_NOT_RECORDING or state == BotStates.JOINED_RECORDING_PAUSED

    @classmethod
    def is_state_that_can_pause_recording(cls, state: int):
        valid_from_states = cls.VALID_TRANSITIONS[BotEventTypes.RECORDING_PAUSED]["from"]
        if not isinstance(valid_from_states, (list, tuple)):
            valid_from_states = [valid_from_states]
        return state in valid_from_states

    @classmethod
    def is_state_that_can_resume_recording(cls, state: int):
        valid_from_states = cls.VALID_TRANSITIONS[BotEventTypes.RECORDING_RESUMED]["from"]
        if not isinstance(valid_from_states, (list, tuple)):
            valid_from_states = [valid_from_states]
        return state in valid_from_states

    @classmethod
    def is_post_meeting_state(cls, state: int):
        return state in cls.POST_MEETING_STATES

    @classmethod
    def bot_event_type_should_incur_charges(cls, event_type: int):
        if event_type == BotEventTypes.FATAL_ERROR:
            return False
        return True

    @classmethod
    def get_post_meeting_states_q_filter(cls):
        """Returns a Q object to filter for post meeting states"""
        q_filter = models.Q()
        for state in cls.POST_MEETING_STATES:
            q_filter |= models.Q(state=state)
        return q_filter

    @classmethod
    def after_new_state_is_joined_recording(cls, bot: Bot, new_state: BotStates):
        pending_recordings = bot.recordings.filter(state__in=[RecordingStates.NOT_STARTED, RecordingStates.PAUSED])
        if pending_recordings.count() != 1:
            raise ValidationError(f"Expected exactly one pending recording for bot {bot.object_id} in state {BotStates.state_to_api_code(new_state)}, but found {pending_recordings.count()}")
        pending_recording = pending_recordings.first()
        RecordingManager.set_recording_in_progress(pending_recording)

    @classmethod
    def after_new_state_is_joined_recording_paused(cls, bot: Bot, new_state: BotStates):
        in_progress_recordings = bot.recordings.filter(state=RecordingStates.IN_PROGRESS)
        if in_progress_recordings.count() != 1:
            raise ValidationError(f"Expected exactly one in progress recording for bot {bot.object_id} in state {BotStates.state_to_api_code(new_state)}, but found {in_progress_recordings.count()}")
        in_progress_recording = in_progress_recordings.first()
        RecordingManager.set_recording_paused(in_progress_recording)

    @classmethod
    def after_new_state_is_staged(cls, bot: Bot, new_state: BotStates, event_metadata: dict):
        if "join_at" not in event_metadata:
            raise ValidationError(f"join_at is required in event_metadata for bot {bot.object_id} for transition to state {BotStates.state_to_api_code(new_state)}")
        if bot.join_at.isoformat() != event_metadata["join_at"]:
            raise ValidationError(f"join_at in event_metadata for bot {bot.object_id} for transition to state {BotStates.state_to_api_code(new_state)} is different from the join_at in the database for bot {bot.object_id}")

    # This method handles sets the state for recordings and credits for when the bot transitions to a post meeting state
    # It returns a dictionary of additional event metadata that should be added to the event
    @classmethod
    def after_transition_to_post_meeting_state(cls, bot: Bot, event_type: BotEventTypes, new_state: BotStates) -> dict:
        additional_event_metadata = {}
        additional_event_metadata["bot_duration_seconds"] = bot.bot_duration_seconds()

        # If there is an in progress recording, terminate it
        in_progress_recordings = bot.recordings.filter(state__in=[RecordingStates.IN_PROGRESS, RecordingStates.PAUSED])
        if in_progress_recordings.count() > 1:
            raise ValidationError(f"Expected at most one in progress recording for bot {bot.object_id} in state {BotStates.state_to_api_code(new_state)}, but found {in_progress_recordings.count()}")
        for recording in in_progress_recordings:
            RecordingManager.terminate_recording(recording)
        for failed_transcription_recording in bot.recordings.filter(transcription_state=RecordingTranscriptionStates.FAILED):
            # Collect all transcription errors
            if failed_transcription_recording.transcription_failure_data and failed_transcription_recording.transcription_failure_data.get("failure_reasons"):
                if "transcription_errors" not in additional_event_metadata:
                    additional_event_metadata["transcription_errors"] = []
                additional_event_metadata["transcription_errors"].extend(failed_transcription_recording.transcription_failure_data["failure_reasons"])

        if settings.CHARGE_CREDITS_FOR_BOTS and cls.bot_event_type_should_incur_charges(event_type):
            centicredits_consumed = bot.centicredits_consumed()
            if centicredits_consumed > 0:
                CreditTransactionManager.create_transaction(
                    organization=bot.project.organization,
                    centicredits_delta=-centicredits_consumed,
                    bot=bot,
                    description=f"For bot {bot.object_id}",
                )
                additional_event_metadata["credits_consumed"] = centicredits_consumed / 100

        return additional_event_metadata

    @classmethod
    def create_event(
        cls,
        bot: Bot,
        event_type: int,
        event_sub_type: int = None,
        event_metadata: dict = None,
        max_retries: int = 3,
    ) -> BotEvent:
        """
        Creates a new event and updates the bot state, handling concurrency issues.

        Args:
            bot: The Bot instance
            event_type: The type of event (from BotEventTypes)
            event_sub_type: Optional sub-type of the event
            event_metadata: Optional metadata dictionary (defaults to empty dict)
            max_retries: Maximum number of retries for concurrent modifications

        Returns:
            BotEvent instance

        Raises:
            ValidationError: If the state transition is not valid
        """
        if event_metadata is None:
            event_metadata = {}
        retry_count = 0

        while retry_count < max_retries:
            try:
                with transaction.atomic():
                    # Get fresh bot state
                    bot.refresh_from_db()
                    old_state = bot.state

                    # Get valid transition for this event type
                    transition = cls.VALID_TRANSITIONS.get(event_type)
                    if not transition:
                        raise ValidationError(f"No valid transitions defined for event type {event_type}")

                    # Check if current state is valid for this transition
                    valid_from_states = transition["from"]
                    if not isinstance(valid_from_states, (list, tuple)):
                        valid_from_states = [valid_from_states]

                    if old_state not in valid_from_states:
                        valid_states_labels = [BotStates.state_to_api_code(state) for state in valid_from_states]
                        raise ValidationError(f"Event {BotEventTypes.type_to_api_code(event_type)} not allowed when bot is in state {BotStates.state_to_api_code(old_state)}. It is only allowed in these states: {', '.join(valid_states_labels)}")

                    # Update bot state based on 'to' definition
                    new_state = transition["to"]
                    bot.state = new_state

                    bot.save()  # This will raise RecordModifiedError if version mismatch

                    # There's a chance that some other thread in the same process will modify the bot state to be something other than new_state. This should never happen, but we
                    # should raise an exception if it does.
                    if bot.state != new_state:
                        raise ValidationError(f"Bot state was modified by another thread to be '{BotStates.state_to_api_code(bot.state)}' instead of '{BotStates.state_to_api_code(new_state)}'.")

                    # These four blocks below are hooks for things that need to happen when the bot state changes
                    if new_state == BotStates.STAGED:
                        cls.after_new_state_is_staged(bot=bot, new_state=new_state, event_metadata=event_metadata)

                    # If we moved to the recording state
                    if new_state == BotStates.JOINED_RECORDING:
                        cls.after_new_state_is_joined_recording(bot=bot, new_state=new_state)

                    if new_state == BotStates.JOINED_RECORDING_PAUSED:
                        cls.after_new_state_is_joined_recording_paused(bot=bot, new_state=new_state)

                    # If we transitioned to a post meeting state
                    transitioned_to_post_meeting_state = cls.is_post_meeting_state(new_state) and not cls.is_post_meeting_state(old_state)
                    if transitioned_to_post_meeting_state:
                        # This helper method handles setting the state for recordings and credits for when the bot transitions to a post meeting state
                        # It returns a dictionary of additional event metadata that should be added to the event
                        additional_event_metadata = cls.after_transition_to_post_meeting_state(bot=bot, event_type=event_type, new_state=new_state)
                        if additional_event_metadata:
                            if event_metadata is None:
                                event_metadata = {}
                            event_metadata.update(additional_event_metadata)

                    # Create event record
                    event = BotEvent.objects.create(
                        bot=bot,
                        old_state=old_state,
                        new_state=bot.state,
                        event_type=event_type,
                        event_sub_type=event_sub_type,
                        metadata=event_metadata,
                    )

                    # Trigger webhook for this event
                    trigger_webhook(
                        webhook_trigger_type=WebhookTriggerTypes.BOT_STATE_CHANGE,
                        bot=bot,
                        payload={
                            "event_type": BotEventTypes.type_to_api_code(event_type),
                            "event_sub_type": BotEventSubTypes.sub_type_to_api_code(event_sub_type),
                            "event_metadata": event_metadata,
                            "old_state": BotStates.state_to_api_code(old_state),
                            "new_state": BotStates.state_to_api_code(bot.state),
                            "created_at": event.created_at.isoformat(),
                        },
                    )

                    return event

            except RecordModifiedError:
                retry_count += 1
                if retry_count >= max_retries:
                    raise
                continue


class Participant(models.Model):
    bot = models.ForeignKey(Bot, on_delete=models.CASCADE, related_name="participants")
    uuid = models.CharField(max_length=255)
    user_uuid = models.CharField(max_length=255, null=True, blank=True)
    full_name = models.CharField(max_length=255, null=True, blank=True)
    email = models.EmailField(null=True, blank=True)
    created_at = models.DateTimeField(auto_now_add=True)
    updated_at = models.DateTimeField(auto_now=True)

    class Meta:
        constraints = [models.UniqueConstraint(fields=["bot", "uuid"], name="unique_participant_per_bot")]

    def __str__(self):
        display_name = self.full_name or self.uuid
        return f"{display_name} in {self.bot.object_id}"


class RecordingStates(models.IntegerChoices):
    NOT_STARTED = 1, "Not Started"
    IN_PROGRESS = 2, "In Progress"
    COMPLETE = 3, "Complete"
    FAILED = 4, "Failed"
    PAUSED = 5, "Paused"

    @classmethod
    def state_to_api_code(cls, value):
        """Returns the API code for a given state value"""
        mapping = {
            cls.NOT_STARTED: "not_started",
            cls.IN_PROGRESS: "in_progress",
            cls.COMPLETE: "complete",
            cls.FAILED: "failed",
            cls.PAUSED: "paused",
        }
        return mapping.get(value)


class RecordingTranscriptionStates(models.IntegerChoices):
    NOT_STARTED = 1, "Not Started"
    IN_PROGRESS = 2, "In Progress"
    COMPLETE = 3, "Complete"
    FAILED = 4, "Failed"

    @classmethod
    def state_to_api_code(cls, value):
        """Returns the API code for a given state value"""
        mapping = {
            cls.NOT_STARTED: "not_started",
            cls.IN_PROGRESS: "in_progress",
            cls.COMPLETE: "complete",
            cls.FAILED: "failed",
        }
        return mapping.get(value)


class RecordingTypes(models.IntegerChoices):
    AUDIO_AND_VIDEO = 1, "Audio and Video"
    AUDIO_ONLY = 2, "Audio Only"


class RecordingResolutions(models.TextChoices):
    HD_1080P = "1080p"
    HD_720P = "720p"

    @classmethod
    def get_dimensions(cls, value):
        """Returns the width and height for a given resolution value"""
        dimensions = {
            cls.HD_1080P: (1920, 1080),
            cls.HD_720P: (1280, 720),
        }
        return dimensions.get(value)


class TranscriptionTypes(models.IntegerChoices):
    NON_REALTIME = 1, "Non realtime"
    REALTIME = 2, "Realtime"
    NO_TRANSCRIPTION = 3, "No Transcription"


class TranscriptionProviders(models.IntegerChoices):
    DEEPGRAM = 1, "Deepgram"
    CLOSED_CAPTION_FROM_PLATFORM = 2, "Closed Caption From Platform"
    GLADIA = 3, "Gladia"
    OPENAI = 4, "OpenAI"
    ASSEMBLY_AI = 5, "Assembly AI"
    SARVAM = 6, "Sarvam"


from storages.backends.s3boto3 import S3Boto3Storage


class RecordingStorage(S3Boto3Storage):
    bucket_name = settings.AWS_RECORDING_STORAGE_BUCKET_NAME


class Recording(models.Model):
    bot = models.ForeignKey(Bot, on_delete=models.CASCADE, related_name="recordings")

    recording_type = models.IntegerField(choices=RecordingTypes.choices, null=False)

    transcription_type = models.IntegerField(choices=TranscriptionTypes.choices, null=False)

    is_default_recording = models.BooleanField(default=False)

    state = models.IntegerField(choices=RecordingStates.choices, default=RecordingStates.NOT_STARTED, null=False)

    transcription_state = models.IntegerField(
        choices=RecordingTranscriptionStates.choices,
        default=RecordingTranscriptionStates.NOT_STARTED,
        null=False,
    )

    transcription_failure_data = models.JSONField(null=True, default=None)

    transcription_provider = models.IntegerField(choices=TranscriptionProviders.choices, null=True, blank=True)

    version = IntegerVersionField()
    created_at = models.DateTimeField(auto_now_add=True)
    updated_at = models.DateTimeField(auto_now=True)
    started_at = models.DateTimeField(null=True, blank=True)
    completed_at = models.DateTimeField(null=True, blank=True)
    first_buffer_timestamp_ms = models.BigIntegerField(null=True, blank=True)

    file = models.FileField(storage=RecordingStorage())

    def __str__(self):
        return f"Recording for {self.bot.object_id}"

    @property
    def url(self):
        if not self.file.name:
            return None
        # Generate a temporary signed URL that expires in 30 minutes (1800 seconds)
        return self.file.storage.bucket.meta.client.generate_presigned_url(
            "get_object",
            Params={"Bucket": self.file.storage.bucket_name, "Key": self.file.name},
            ExpiresIn=1800,
        )

    OBJECT_ID_PREFIX = "rec_"
    object_id = models.CharField(max_length=32, unique=True, editable=False)

    def save(self, *args, **kwargs):
        if not self.object_id:
            # Generate a random 16-character string
            random_string = "".join(random.choices(string.ascii_letters + string.digits, k=16))
            self.object_id = f"{self.OBJECT_ID_PREFIX}{random_string}"
        super().save(*args, **kwargs)


class RecordingManager:
    # Moves the recording into a terminal state.
    # If the recording failed, then mark it as failed.
    # If the recording succeeded, then mark it as succeeded
    # If the transcription failed, then mark it as failed
    # If the transcription succeeded, then mark it as succeeded
    @classmethod
    def terminate_recording(cls, recording: Recording):
        if recording.state == RecordingStates.IN_PROGRESS or recording.state == RecordingStates.PAUSED:
            # If we don't have a recording file, then it failed.
            if recording.file:
                RecordingManager.set_recording_complete(recording)
            else:
                RecordingManager.set_recording_failed(recording)

        if recording.transcription_state == RecordingTranscriptionStates.IN_PROGRESS:
            # We'll mark it as failed if there are any failed utterances or any in progress utterances
            any_in_progress_utterances = recording.utterances.filter(transcription__isnull=True, failure_data__isnull=True).exists()
            any_failed_utterances = recording.utterances.filter(failure_data__isnull=False).exists()
            if any_failed_utterances or any_in_progress_utterances:
                failure_reasons = list(recording.utterances.filter(failure_data__has_key="reason").values_list("failure_data__reason", flat=True).distinct())
                if any_in_progress_utterances:
                    failure_reasons.append(TranscriptionFailureReasons.UTTERANCES_STILL_IN_PROGRESS_WHEN_RECORDING_TERMINATED)
                RecordingManager.set_recording_transcription_failed(recording, failure_data={"failure_reasons": failure_reasons})
            else:
                RecordingManager.set_recording_transcription_complete(recording)

    @classmethod
    def set_recording_in_progress(cls, recording: Recording):
        recording.refresh_from_db()

        if recording.state == RecordingStates.IN_PROGRESS:
            return
        if recording.state != RecordingStates.NOT_STARTED and recording.state != RecordingStates.PAUSED:
            raise ValueError(f"Invalid state transition. Recording {recording.id} is in state {recording.get_state_display()}")

        if recording.state != RecordingStates.PAUSED:
            recording.started_at = timezone.now()
        recording.state = RecordingStates.IN_PROGRESS
        recording.save()

    @classmethod
    def set_recording_paused(cls, recording: Recording):
        recording.refresh_from_db()

        if recording.state == RecordingStates.PAUSED:
            return
        if recording.state != RecordingStates.IN_PROGRESS:
            raise ValueError(f"Invalid state transition. Recording {recording.id} is in state {recording.get_state_display()}")

        recording.state = RecordingStates.PAUSED
        recording.save()

    @classmethod
    def set_recording_complete(cls, recording: Recording):
        recording.refresh_from_db()

        if recording.state == RecordingStates.COMPLETE:
            return
        if recording.state != RecordingStates.IN_PROGRESS and recording.state != RecordingStates.PAUSED:
            raise ValueError(f"Invalid state transition. Recording {recording.id} is in state {recording.get_state_display()}")

        recording.state = RecordingStates.COMPLETE
        recording.completed_at = timezone.now()
        recording.save()

        # If there is an in progress transcription recording
        # that has no utterances left to transcribe, set it to complete
        if recording.transcription_state == RecordingTranscriptionStates.IN_PROGRESS and Utterance.objects.filter(recording=recording, transcription__isnull=True).count() == 0:
            RecordingManager.set_recording_transcription_complete(recording)

    @classmethod
    def set_recording_failed(cls, recording: Recording):
        recording.refresh_from_db()

        if recording.state == RecordingStates.FAILED:
            return
        if recording.state != RecordingStates.IN_PROGRESS and recording.state != RecordingStates.PAUSED:
            raise ValueError(f"Invalid state transition. Recording {recording.id} is in state {recording.get_state_display()}")

        # todo: ADD REASON WHY IT FAILED STORAGE? OR MAYBE PUT IN THE EVENTs?

        recording.state = RecordingStates.FAILED
        recording.save()

    @classmethod
    def set_recording_transcription_in_progress(cls, recording: Recording):
        recording.refresh_from_db()

        if recording.transcription_state == RecordingTranscriptionStates.IN_PROGRESS:
            return
        if recording.transcription_state != RecordingTranscriptionStates.NOT_STARTED:
            raise ValueError(f"Invalid state transition. Recording {recording.id} is in transcription state {recording.get_transcription_state_display()}")
        if recording.state != RecordingStates.COMPLETE and recording.state != RecordingStates.FAILED and recording.state != RecordingStates.IN_PROGRESS and recording.state != RecordingStates.PAUSED:
            raise ValueError(f"Invalid state transition. Recording {recording.id} is in recording state {recording.get_state_display()}")

        recording.transcription_state = RecordingTranscriptionStates.IN_PROGRESS
        recording.save()

    @classmethod
    def set_recording_transcription_complete(cls, recording: Recording):
        recording.refresh_from_db()

        if recording.transcription_state == RecordingTranscriptionStates.COMPLETE:
            return
        if recording.transcription_state != RecordingTranscriptionStates.IN_PROGRESS:
            raise ValueError(f"Invalid state transition. Recording {recording.id} is in transcription state {recording.get_transcription_state_display()}")
        if recording.state != RecordingStates.COMPLETE and recording.state != RecordingStates.FAILED:
            raise ValueError(f"Invalid state transition. Recording {recording.id} is in recording state {recording.get_state_display()}")

        recording.transcription_state = RecordingTranscriptionStates.COMPLETE
        recording.save()

    @classmethod
    def set_recording_transcription_failed(cls, recording: Recording, failure_data: dict):
        recording.refresh_from_db()

        if recording.transcription_state == RecordingTranscriptionStates.FAILED:
            return
        if recording.transcription_state != RecordingTranscriptionStates.IN_PROGRESS:
            raise ValueError(f"Invalid state transition. Recording {recording.id} is in transcription state {recording.get_transcription_state_display()}")
        if recording.state != RecordingStates.COMPLETE and recording.state != RecordingStates.FAILED and recording.state != RecordingStates.IN_PROGRESS and recording.state != RecordingStates.PAUSED:
            raise ValueError(f"Invalid state transition. Recording {recording.id} is in recording state {recording.get_state_display()}")

        recording.transcription_state = RecordingTranscriptionStates.FAILED
        recording.transcription_failure_data = failure_data
        recording.save()

    @classmethod
    def is_terminal_state(cls, state: int):
        return state == RecordingStates.COMPLETE or state == RecordingStates.FAILED


class TranscriptionFailureReasons(models.TextChoices):
    CREDENTIALS_NOT_FOUND = "credentials_not_found"
    CREDENTIALS_INVALID = "credentials_invalid"
    RATE_LIMIT_EXCEEDED = "rate_limit_exceeded"
    AUDIO_UPLOAD_FAILED = "audio_upload_failed"
    TRANSCRIPTION_REQUEST_FAILED = "transcription_request_failed"
    TIMED_OUT = "timed_out"
    INTERNAL_ERROR = "internal_error"
    # This reason applies to the transcription operation as a whole, not a specific utterance
    UTTERANCES_STILL_IN_PROGRESS_WHEN_RECORDING_TERMINATED = "utterances_still_in_progress_when_recording_terminated"


class Utterance(models.Model):
    # If transcription is None and failure_data is not None, then the transcription failed
    # If transcription is not None and failure_data is None, then the transcription succeeded
    # If transcription is None and failure_data is None, then the transcription is in progress

    class Sources(models.IntegerChoices):
        PER_PARTICIPANT_AUDIO = 1, "Per Participant Audio"
        CLOSED_CAPTION_FROM_PLATFORM = 2, "Closed Caption From Platform"

    class AudioFormat(models.IntegerChoices):
        PCM = 1, "PCM"
        MP3 = 2, "MP3"

    recording = models.ForeignKey(Recording, on_delete=models.CASCADE, related_name="utterances")
    participant = models.ForeignKey(Participant, on_delete=models.PROTECT, related_name="utterances")
    audio_blob = models.BinaryField()
    audio_format = models.IntegerField(choices=AudioFormat.choices, default=AudioFormat.PCM, null=True)
    timestamp_ms = models.BigIntegerField()
    duration_ms = models.IntegerField()
    transcription = models.JSONField(null=True, default=None)
    # To keep track of how many retries we've done for this utterance
    transcription_attempt_count = models.IntegerField(default=0)
    failure_data = models.JSONField(null=True, default=None)
    source_uuid = models.CharField(max_length=255, null=True, unique=True)
    sample_rate = models.IntegerField(null=True, default=None)

    created_at = models.DateTimeField(auto_now_add=True)
    updated_at = models.DateTimeField(auto_now=True)

    source = models.IntegerField(choices=Sources.choices, default=Sources.PER_PARTICIPANT_AUDIO, null=False)

    def __str__(self):
        return f"Utterance at {self.timestamp_ms}ms ({self.duration_ms}ms long)"

    def webhook_payload(self):
        return {
            "speaker_name": self.participant.full_name,
            "speaker_uuid": self.participant.uuid,
            "speaker_user_uuid": self.participant.user_uuid,
            "timestamp_ms": self.timestamp_ms,
            "duration_ms": self.duration_ms,
            "transcription": {"transcript": self.transcription.get("transcript")} if self.transcription else None,
        }


class Credentials(models.Model):
    class CredentialTypes(models.IntegerChoices):
        DEEPGRAM = 1, "Deepgram"
        ZOOM_OAUTH = 2, "Zoom OAuth"
        GOOGLE_TTS = 3, "Google Text To Speech"
        GLADIA = 4, "Gladia"
        OPENAI = 5, "OpenAI"
        ASSEMBLY_AI = 6, "Assembly AI"
<<<<<<< HEAD
        TEAMS_BOT_LOGIN = 7, "Teams Bot Login"
=======
        SARVAM = 7, "Sarvam"
>>>>>>> 8d4f2ffe

    project = models.ForeignKey(Project, on_delete=models.CASCADE, related_name="credentials")
    credential_type = models.IntegerField(choices=CredentialTypes.choices, null=False)

    _encrypted_data = models.BinaryField(
        null=True,
        editable=False,  # Prevents editing through admin/forms
    )

    created_at = models.DateTimeField(auto_now_add=True)
    updated_at = models.DateTimeField(auto_now=True)

    class Meta:
        constraints = [models.UniqueConstraint(fields=["project", "credential_type"], name="unique_project_credentials")]

    def set_credentials(self, credentials_dict):
        """Encrypt and save credentials"""
        f = Fernet(settings.CREDENTIALS_ENCRYPTION_KEY)
        json_data = json.dumps(credentials_dict)
        self._encrypted_data = f.encrypt(json_data.encode())
        self.save()

    def get_credentials(self):
        """Decrypt and return credentials"""
        if not self._encrypted_data:
            return None
        f = Fernet(settings.CREDENTIALS_ENCRYPTION_KEY)
        decrypted_data = f.decrypt(bytes(self._encrypted_data))
        return json.loads(decrypted_data.decode())

    def __str__(self):
        return f"{self.project.name} - {self.get_credential_type_display()}"


class MediaBlob(models.Model):
    VALID_AUDIO_CONTENT_TYPES = [
        ("audio/mp3", "MP3 Audio"),
    ]
    VALID_VIDEO_CONTENT_TYPES = []
    VALID_IMAGE_CONTENT_TYPES = [
        ("image/png", "PNG Image"),
    ]

    OBJECT_ID_PREFIX = "blob_"
    object_id = models.CharField(max_length=32, unique=True, editable=False)

    project = models.ForeignKey(Project, on_delete=models.PROTECT, related_name="media_blobs")

    blob = models.BinaryField()
    content_type = models.CharField(
        max_length=255,
        choices=VALID_AUDIO_CONTENT_TYPES + VALID_VIDEO_CONTENT_TYPES + VALID_IMAGE_CONTENT_TYPES,
    )
    checksum = models.CharField(max_length=64, editable=False)  # SHA-256 hash is 64 chars
    created_at = models.DateTimeField(auto_now_add=True)
    duration_ms = models.IntegerField()

    def save(self, *args, **kwargs):
        if not self.object_id:
            # Generate a random 16-character string
            random_string = "".join(random.choices(string.ascii_letters + string.digits, k=16))
            self.object_id = f"{self.OBJECT_ID_PREFIX}{random_string}"

        if len(self.blob) > 10485760:
            raise ValueError("blob exceeds 10MB limit")

        # Calculate checksum if this is a new object
        if not self.checksum:
            self.checksum = hashlib.sha256(self.blob).hexdigest()

        # Calculate duration for audio content types
        if any(content_type == self.content_type for content_type, _ in self.VALID_AUDIO_CONTENT_TYPES):
            from .utils import calculate_audio_duration_ms

            self.duration_ms = calculate_audio_duration_ms(self.blob, self.content_type)

        if any(content_type == self.content_type for content_type, _ in self.VALID_IMAGE_CONTENT_TYPES):
            self.duration_ms = 0

        if self.id:
            raise ValueError("MediaBlob objects cannot be updated")

        super().save(*args, **kwargs)

    class Meta:
        # Ensure we don't store duplicate blobs within a project
        constraints = [models.UniqueConstraint(fields=["project", "checksum"], name="unique_project_blob")]

    def __str__(self):
        return f"{self.object_id} ({len(self.blob)} bytes)"

    @classmethod
    def get_or_create_from_blob(cls, project: Project, blob: bytes, content_type: str) -> "MediaBlob":
        checksum = hashlib.sha256(blob).hexdigest()

        existing = cls.objects.filter(project=project, checksum=checksum).first()

        if existing:
            return existing

        return cls.objects.create(project=project, blob=blob, content_type=content_type)


class TextToSpeechProviders(models.IntegerChoices):
    GOOGLE = 1, "Google"


class BotMediaRequestMediaTypes(models.IntegerChoices):
    IMAGE = 1, "Image"
    AUDIO = 2, "Audio"
    VIDEO = 3, "Video"


class BotMediaRequestStates(models.IntegerChoices):
    ENQUEUED = 1, "Enqueued"
    PLAYING = 2, "Playing"
    DROPPED = 3, "Dropped"
    FINISHED = 4, "Finished"
    FAILED_TO_PLAY = 5, "Failed to Play"

    @classmethod
    def state_to_api_code(cls, value):
        """Returns the API code for a given state value"""
        mapping = {
            cls.ENQUEUED: "enqueued",
            cls.PLAYING: "playing",
            cls.DROPPED: "dropped",
            cls.FINISHED: "finished",
            cls.FAILED_TO_PLAY: "failed_to_play",
        }
        return mapping.get(value)


class BotMediaRequest(models.Model):
    bot = models.ForeignKey(Bot, on_delete=models.CASCADE, related_name="media_requests")

    text_to_speak = models.TextField(null=True, blank=True)

    text_to_speech_settings = models.JSONField(null=True, default=None)

    media_url = models.URLField(null=True, blank=True)

    media_blob = models.ForeignKey(
        MediaBlob,
        on_delete=models.PROTECT,
        related_name="bot_media_requests",
        null=True,
        blank=True,
    )

    media_type = models.IntegerField(choices=BotMediaRequestMediaTypes.choices, null=False)

    state = models.IntegerField(
        choices=BotMediaRequestStates.choices,
        default=BotMediaRequestStates.ENQUEUED,
        null=False,
    )

    created_at = models.DateTimeField(auto_now_add=True)
    updated_at = models.DateTimeField(auto_now=True)

    @property
    def duration_ms(self):
        return self.media_blob.duration_ms

    class Meta:
        constraints = [
            models.UniqueConstraint(
                fields=["bot", "media_type"],
                condition=Q(state=BotMediaRequestStates.PLAYING),
                name="unique_playing_media_request_per_bot_and_type",
            )
        ]


class BotMediaRequestManager:
    @classmethod
    def set_media_request_playing(cls, media_request: BotMediaRequest):
        if media_request.state == BotMediaRequestStates.PLAYING:
            return
        if media_request.state != BotMediaRequestStates.ENQUEUED:
            raise ValueError(f"Invalid state transition. Media request {media_request.id} is in state {media_request.get_state_display()}")

        media_request.state = BotMediaRequestStates.PLAYING
        media_request.save()

    @classmethod
    def set_media_request_finished(cls, media_request: BotMediaRequest):
        if media_request.state == BotMediaRequestStates.FINISHED:
            return
        if media_request.state != BotMediaRequestStates.PLAYING:
            raise ValueError(f"Invalid state transition. Media request {media_request.id} is in state {media_request.get_state_display()}")

        media_request.state = BotMediaRequestStates.FINISHED
        media_request.save()

    @classmethod
    def set_media_request_failed_to_play(cls, media_request: BotMediaRequest):
        if media_request.state == BotMediaRequestStates.FAILED_TO_PLAY:
            return
        if media_request.state != BotMediaRequestStates.PLAYING:
            raise ValueError(f"Invalid state transition. Media request {media_request.id} is in state {media_request.get_state_display()}")

        media_request.state = BotMediaRequestStates.FAILED_TO_PLAY
        media_request.save()

    @classmethod
    def set_media_request_dropped(cls, media_request: BotMediaRequest):
        if media_request.state == BotMediaRequestStates.DROPPED:
            return
        if media_request.state != BotMediaRequestStates.PLAYING and media_request.state != BotMediaRequestStates.ENQUEUED:
            raise ValueError(f"Invalid state transition. Media request {media_request.id} is in state {media_request.get_state_display()}")

        media_request.state = BotMediaRequestStates.DROPPED
        media_request.save()


class BotChatMessageRequestStates(models.IntegerChoices):
    ENQUEUED = 1, "Enqueued"
    SENT = 2, "Sent"
    FAILED = 3, "Failed"


class BotChatMessageToOptions(models.TextChoices):
    EVERYONE = "everyone"
    SPECIFIC_USER = "specific_user"
    EVERYONE_BUT_HOST = "everyone_but_host"


class BotChatMessageRequest(models.Model):
    bot = models.ForeignKey(Bot, on_delete=models.CASCADE, related_name="chat_message_requests")

    to_user_uuid = models.CharField(max_length=255, null=True, blank=True)
    to = models.CharField(choices=BotChatMessageToOptions.choices, null=False)

    message = models.TextField(null=False)
    additional_data = models.JSONField(null=False, default=dict)

    state = models.IntegerField(
        choices=BotChatMessageRequestStates.choices,
        default=BotChatMessageRequestStates.ENQUEUED,
        null=False,
    )

    created_at = models.DateTimeField(auto_now_add=True)
    updated_at = models.DateTimeField(auto_now=True)
    sent_at_timestamp_ms = models.BigIntegerField(null=True, blank=True)
    failure_data = models.JSONField(null=True, default=None)


class BotChatMessageRequestManager:
    @classmethod
    def set_chat_message_request_sent(cls, chat_message_request: BotChatMessageRequest):
        if chat_message_request.state == BotChatMessageRequestStates.SENT:
            return
        if chat_message_request.state != BotChatMessageRequestStates.ENQUEUED:
            raise ValueError(f"Invalid state transition. Chat message request {chat_message_request.id} is in state {chat_message_request.get_state_display()}")

        chat_message_request.state = BotChatMessageRequestStates.SENT
        chat_message_request.sent_at_timestamp_ms = int(timezone.now().timestamp() * 1000)
        chat_message_request.save()

    @classmethod
    def set_chat_message_request_failed(cls, chat_message_request: BotChatMessageRequest):
        if chat_message_request.state == BotChatMessageRequestStates.FAILED:
            return
        if chat_message_request.state != BotChatMessageRequestStates.ENQUEUED:
            raise ValueError(f"Invalid state transition. Chat message request {chat_message_request.id} is in state {chat_message_request.get_state_display()}")
        chat_message_request.state = BotChatMessageRequestStates.FAILED
        chat_message_request.save()


class BotDebugScreenshotStorage(S3Boto3Storage):
    bucket_name = settings.AWS_RECORDING_STORAGE_BUCKET_NAME


class BotDebugScreenshot(models.Model):
    OBJECT_ID_PREFIX = "shot_"
    object_id = models.CharField(max_length=32, unique=True, editable=False)

    bot_event = models.ForeignKey(BotEvent, on_delete=models.CASCADE, related_name="debug_screenshots")

    metadata = models.JSONField(null=False, default=dict)

    file = models.FileField(storage=BotDebugScreenshotStorage())
    created_at = models.DateTimeField(auto_now_add=True)

    def save(self, *args, **kwargs):
        if not self.object_id:
            # Generate a random 16-character string
            random_string = "".join(random.choices(string.ascii_letters + string.digits, k=16))
            self.object_id = f"{self.OBJECT_ID_PREFIX}{random_string}"
        super().save(*args, **kwargs)

    @property
    def url(self):
        if not self.file.name:
            return None
        # Generate a temporary signed URL that expires in 30 minutes (1800 seconds)
        return self.file.storage.bucket.meta.client.generate_presigned_url(
            "get_object",
            Params={"Bucket": self.file.storage.bucket_name, "Key": self.file.name},
            ExpiresIn=1800,
        )

    def __str__(self):
        return f"Debug Screenshot {self.object_id} for event {self.bot_event}"


class WebhookSecret(models.Model):
    _secret = models.BinaryField(
        null=True,
        editable=False,  # Prevents editing through admin/forms
    )
    project = models.ForeignKey(Project, on_delete=models.CASCADE, related_name="webhook_secrets")
    created_at = models.DateTimeField(auto_now_add=True)
    updated_at = models.DateTimeField(auto_now=True)

    def get_secret(self):
        """Decrypt and return secret"""
        if not self._secret:
            return None
        try:
            f = Fernet(settings.CREDENTIALS_ENCRYPTION_KEY)
            decrypted_data = f.decrypt(bytes(self._secret))
            return decrypted_data
        except (InvalidToken, ValueError):
            return None

    def save(self, *args, **kwargs):
        # Only generate a secret if this is a new object (not yet saved to DB)
        if not self.pk and not self._secret:
            secret = secrets.token_bytes(32)
            f = Fernet(settings.CREDENTIALS_ENCRYPTION_KEY)
            self._secret = f.encrypt(secret)
        super().save(*args, **kwargs)


class WebhookTriggerTypes(models.IntegerChoices):
    BOT_STATE_CHANGE = 1, "Bot State Change"
    TRANSCRIPT_UPDATE = 2, "Transcript Update"
    # add other event types here

    @classmethod
    def trigger_type_to_api_code(cls, value):
        mapping = {
            cls.BOT_STATE_CHANGE: "bot.state_change",
            cls.TRANSCRIPT_UPDATE: "transcript.update",
        }
        return mapping.get(value)


class WebhookSubscription(models.Model):
    def default_triggers():
        return [WebhookTriggerTypes.BOT_STATE_CHANGE]

    project = models.ForeignKey(Project, on_delete=models.CASCADE, related_name="webhook_subscriptions")

    OBJECT_ID_PREFIX = "webhook_"
    object_id = models.CharField(max_length=32, unique=True, editable=False)

    def save(self, *args, **kwargs):
        if not self.object_id:
            # Generate a random 16-character string
            random_string = "".join(random.choices(string.ascii_letters + string.digits, k=16))
            self.object_id = f"{self.OBJECT_ID_PREFIX}{random_string}"
        super().save(*args, **kwargs)

    url = models.URLField()
    triggers = models.JSONField(default=default_triggers)
    is_active = models.BooleanField(default=True)
    created_at = models.DateTimeField(auto_now_add=True)
    updated_at = models.DateTimeField(auto_now=True)


class WebhookDeliveryAttemptStatus(models.IntegerChoices):
    PENDING = 1, "Pending"
    SUCCESS = 2, "Success"
    FAILURE = 3, "Failure"


class WebhookDeliveryAttempt(models.Model):
    webhook_subscription = models.ForeignKey(WebhookSubscription, on_delete=models.CASCADE, related_name="webhookdelivery_attempts")
    webhook_trigger_type = models.IntegerField(choices=WebhookTriggerTypes.choices, default=WebhookTriggerTypes.BOT_STATE_CHANGE, null=False)
    idempotency_key = models.UUIDField(unique=True, editable=False)
    bot = models.ForeignKey(Bot, on_delete=models.SET_NULL, null=True, related_name="webhook_delivery_attempts")
    payload = models.JSONField(default=dict)
    status = models.IntegerField(choices=WebhookDeliveryAttemptStatus.choices, default=WebhookDeliveryAttemptStatus.PENDING, null=False)
    attempt_count = models.IntegerField(default=0)
    last_attempt_at = models.DateTimeField(null=True, blank=True)
    succeeded_at = models.DateTimeField(null=True, blank=True)
    response_body_list = models.JSONField(default=list)
    created_at = models.DateTimeField(auto_now_add=True)
    updated_at = models.DateTimeField(auto_now=True)

    def add_to_response_body_list(self, response_body):
        """Add content to the response body list without saving."""
        if self.response_body_list is None:
            self.response_body_list = [response_body]
        else:
            self.response_body_list.append(response_body)


class ChatMessageToOptions(models.IntegerChoices):
    ONLY_BOT = 1, "only_bot"
    EVERYONE = 2, "everyone"


class ChatMessage(models.Model):
    bot = models.ForeignKey(Bot, on_delete=models.CASCADE, related_name="chat_messages")
    text = models.TextField()
    created_at = models.DateTimeField(auto_now_add=True)
    updated_at = models.DateTimeField(auto_now=True)
    participant = models.ForeignKey(Participant, on_delete=models.CASCADE, related_name="chat_messages")
    to = models.IntegerField(choices=ChatMessageToOptions.choices, null=False)
    timestamp = models.IntegerField()
    additional_data = models.JSONField(null=False, default=dict)
    object_id = models.CharField(max_length=32, unique=True, editable=False)

    OBJECT_ID_PREFIX = "msg_"
    object_id = models.CharField(max_length=32, unique=True, editable=False)
    source_uuid = models.CharField(max_length=255, null=True, unique=True)

    def save(self, *args, **kwargs):
        if not self.object_id:
            # Generate a random 16-character string
            random_string = "".join(random.choices(string.ascii_letters + string.digits, k=16))
            self.object_id = f"{self.OBJECT_ID_PREFIX}{random_string}"
        super().save(*args, **kwargs)<|MERGE_RESOLUTION|>--- conflicted
+++ resolved
@@ -1323,11 +1323,8 @@
         GLADIA = 4, "Gladia"
         OPENAI = 5, "OpenAI"
         ASSEMBLY_AI = 6, "Assembly AI"
-<<<<<<< HEAD
-        TEAMS_BOT_LOGIN = 7, "Teams Bot Login"
-=======
         SARVAM = 7, "Sarvam"
->>>>>>> 8d4f2ffe
+        TEAMS_BOT_LOGIN = 8, "Teams Bot Login"
 
     project = models.ForeignKey(Project, on_delete=models.CASCADE, related_name="credentials")
     credential_type = models.IntegerField(choices=CredentialTypes.choices, null=False)
